# -*- coding: utf-8 -*-
from __future__ import unicode_literals

import argparse
import collections
import json
import logging
import lxml.etree as etree
import os
import os.path
import random
import string
<<<<<<< HEAD
from datetime import datetime, timedelta
=======
from datetime import datetime
from faker import Faker
>>>>>>> 535bed0c
from hashlib import sha1, sha512
from logging.handlers import RotatingFileHandler

import saml2.xmldsig as ds
import yaml
from flask import Flask, Response, abort, escape, redirect, render_template_string, request, session, url_for, \
    render_template
from passlib.hash import sha512_crypt
from saml2 import (BINDING_HTTP_POST, BINDING_HTTP_REDIRECT, BINDING_URI,
                   NAMESPACE, time_util)
from saml2.assertion import Assertion
from saml2.authn_context import AuthnBroker, authn_context_class_ref
from saml2.config import Config as Saml2Config
from saml2.metadata import create_metadata_string
from saml2.request import AuthnRequest
from saml2.saml import NAME_FORMAT_BASIC, NAMEID_FORMAT_TRANSIENT, NAMEID_FORMAT_ENTITY
from saml2.server import Server
from saml2.sigver import verify_redirect_signature
from saml2.s_utils import OtherError, UnknownSystemEntity


try:
    FileNotFoundError
except NameError:
    #py2
    FileNotFoundError = IOError

try:
    from saml2.sigver import get_xmlsec_binary
except ImportError:
    get_xmlsec_binary = None

if get_xmlsec_binary:
    xmlsec_path = get_xmlsec_binary(["/opt/local/bin"])
else:
    xmlsec_path = '/usr/bin/xmlsec1'

FAKER = Faker('it_IT')

SIGN_ALG = ds.SIG_RSA_SHA512
DIGEST_ALG = ds.DIGEST_SHA512
TIMEDELTA = 2

COMPARISONS = ['exact', 'minimum', 'better', 'maximum']
SPID_LEVELS = [
    'https://www.spid.gov.it/SpidL1',
    'https://www.spid.gov.it/SpidL2',
    'https://www.spid.gov.it/SpidL3'
]

error_table = '''
<html>
    <head>
    </head>
    <body>
        <table border=1>
            <thead>
                <tr>
                    <th>Errore</th>
                    <th>Dettagli</th>
                </tr>
            </thead>
            <tbody>
                <tr>
                    <td>{{msg}}</td>
                    <td>{{extra}}</td>
                </tr>
            </tbody>
        </table>
    </body>
</html>
'''

spid_error_table = '''
<html>
    <head>
    <script src="https://code.jquery.com/jquery-3.3.1.js"></script>
    </head>
    <body>
        <div id="message">
            {% for line in lines %}
                <pre class="xml-line">{{line}}</pre>
            {% endfor %}
        </div>
        <table class="spid-error" border=1>
            <thead>
                <tr>
                    <th>Elemento</th>
                    <th>Dettagli errore</th>
                </tr>
            </thead>
            <tbody>
                {% for err in errors %}
                    <tr>
                        <td class="spid-error__elem" id="{{err.1}}">{{err.1}}</td>
                        <td>
                        <ul>
                            {% for name, msgs in err.2.items() %}
                                <li>{{name}}
                                    <ul>
                                        {% for type, msg in msgs.items() %}
                                            <li>{{msg|safe}}</li>
                                        {% endfor %}
                                    </ul>
                                </li>
                            {% endfor %}
                        </ul>
                        </td>
                    </tr>
                {% endfor %}
            </tbody>
        </table>

    <script type="text/javascript">
        $(document).ready(function(){
            $.each($('.spid-error__elem'), function(){
                var id = $(this).attr('id');
                var line = $('.xml-line:contains("<' + id + '")');
                var tag = line[0];
                $(tag).css('background-color', 'red');
            });
        });
    </script>
    </body>
</html>
'''

FORM_LOGIN = '''
<form name="login" method="post" action="{{action}}">
   <input type="hidden" name="request_key" value="{{request_key}}" />
   <input type="hidden" name="relay_state" value="{{relay_state}}" />
   <span>Username</span> <input type="text" name="username" /><br>
   <span>Password</span> <input type="password" name="password" /><br>
   {{extra_challenge|safe}}
   <input type="submit"/>
</form>
'''

FORM_ADD_USER = '''
<form name="add_user" method="post" action="{{action}}">
   <b>Credentials</b><br>
   <span>Username</span> <input type="text" name="username" /><br>
   <span>Password</span> <input type="password" name="password" /><br>
   <span>Service provider id</span> <input type="text" name="service_provider" /><br>
   <br>
   <b>Attributi primari</b>
   <br>
    {% for attribute in primary_attributes %}
        <span>{{attribute}}</span> <input type="text" name="{{attribute}}" /><br>
    {% endfor %}
   <br>
   <b>Attributi secondari</b>
   <br>
    {% for attribute in secondary_attributes %}
        <span>{{attribute}} </span><input type="text" name="{{attribute}}" /><br>
    {% endfor %}
    <br>
   <input type="submit"/>
</form>
'''

CONFIRM_PAGE = '''
<html>
    <head>
    </head>
    <body>
        <div id="message">
            {% for line in lines %}
                <pre class="xml-line">{{line}}</pre>
            {% endfor %}
        </div>
        Vuoi trasmettere i seguenti attributi?
        <table border=1>
            <thead>
                <tr>
                    <th>attributo</th>
                </tr>
            </thead>
            <tbody>
                {% for attr in attrs %}
                    <tr>
                        <td>{{attr}}</td>
                    </tr>
                {% endfor %}
            </tbody>
        </table>
        <form name="make_response" method="post" action="{{action}}">
            <input type="hidden" name="request_key" value="{{request_key}}" />
            <input type="submit"/>
        </form>
    </body>
</html>
'''

class SPidAuthnRequest(AuthnRequest):
    def verify(self):
        # TODO: move here a bit of parsing flow
        return self


class SpidServer(Server):
    def parse_authn_request(self, enc_request, binding=BINDING_HTTP_REDIRECT):
        """Parse a Authentication Request

        :param enc_request: The request in its transport format
        :param binding: Which binding that was used to transport the message
            to this entity.
        :return: A request instance
        """

        return self._parse_request(enc_request, SPidAuthnRequest,
                                   "single_sign_on_service", binding)



def check_utc_date(date):
    try:
        time_util.str_to_time(date)
    except Exception as e:
        return False
    return True
check_utc_date.error_msg = 'la data non è in formato UTC'


def str_to_time(val):
    try:
        return datetime.strptime(val, '%Y-%m-%dT%H:%M:%S.%fZ')
    except ValueError:
        try:
            return datetime.strptime(val, '%Y-%m-%dT%H:%M:%SZ')
        except ValueError:
            pass


def prettify_xml(msg):
    msg = etree.tostring(etree.XML(msg.encode('utf-8')), pretty_print=True, encoding='utf-8')
    return msg.decode()


class Observer(object):

    def __init__(self, *args, **kwargs):
        self._pool = collections.OrderedDict()

    def attach(self, obj):
        self._pool[obj._name] = obj
        for _child in obj._children:
            self.attach(_child)

    def evaluate(self):
        _errors = []
        for elem, obj in self._pool.items():
            if obj._errors:
                _errors.append([elem, obj._tag, obj._errors])
        return _errors


class Attr(object):
    """
    Define an attribute for a SAML2 element
    """

    MANDATORY_ERROR = 'L\'attributo è obbligatorio'
    NO_WANT_ERROR = 'L\'attributo non è richiesto'
    DEFAULT_VALUE_ERROR = '{} è diverso dal valore di riferimento {}'
    DEFAULT_LIST_VALUE_ERROR = '{} non corrisponde a nessuno dei valori contenuti in {}'
    LIMITS_VALUE_ERROR = '{} non è compreso tra {} e {}'

    def __init__(self, name, absent=False, required=True, default=None, limits=None, func=None, val_converter=None, *args, **kwargs):
        """
        :param name: attribute name
        :param required: flag to indicate if the attribute is mandatory (True by default)
        :param default: default value (or list of values, to be compared with the provided value to the 'validate' method)
        :param func: optional additional function to perform a validation on value passed to 'validated' method
        """
        self._name = name
        self._absent = absent
        self._required = required
        self._errors = {}
        self._default = default
        self._func = func
        self._limits = limits
        self._val_converter = val_converter

    def validate(self, value=None):
        """
        :param value: attribute value
        """
        if self._absent and value is not None:
            self._errors['no_want_error'] = self.NO_WANT_ERROR
        else:
            if self._required and value is None:
                self._errors['required_error'] = self.MANDATORY_ERROR
            if self._default is not None and value is not None:
                if isinstance(self._default, list) and value not in self._default:
                    self._errors['value_error'] = self.DEFAULT_LIST_VALUE_ERROR.format(value, self._default)
                elif isinstance(self._default, str) and self._default != value:
                    self._errors['value_error'] = self.DEFAULT_VALUE_ERROR.format(value, self._default)
            if self._limits is not None and value is not None:
                if self._val_converter:
                    value = self._val_converter(value)
                lower, upper = self._limits
                if value > upper or value < lower:
                    self._errors['limits_error'] = self.LIMITS_VALUE_ERROR.format(value, lower, upper)
            if self._func is not None and value is not None:
                if not self._func(value):
                    self._errors['validation_error'] = self._func.error_msg
        return {
            'value': value if not self._errors else None,
            'errors': self._errors
        }

    @property
    def real_name(self):
        if self._name == 'id':
            return 'ID'
        else:
            parsed_elements = []
            for el in self._name.split('_'):
                _new_element = el[0].upper() + el[1:]
                parsed_elements.append(_new_element)
            return ''.join(parsed_elements)


class TimestampAttr(Attr):

    RANGE_TIME_ERROR = '{} non è compreso tra {} e {}'

    def validate(self, value=None):
        validation = super(TimestampAttr, self).validate(value)
        value = self._val_converter(value)
        now = datetime.now()
        lower = now - timedelta(minutes=TIMEDELTA)
        upper = now + timedelta(minutes=TIMEDELTA)
        if value < lower or value > upper:
            validation['errors']['range_time_error'] = self.RANGE_TIME_ERROR.format(value, lower, upper)
        return validation



class Elem(object):
    """
    Define a SAML2 element
    """

    MANDATORY_ERROR = 'L\'elemento è obbligatorio'
    NO_WANT_ERROR = 'L\'elemento non è richiesto'

    def __init__(self, name, tag, absent=False, required=True, attributes=[], children=[], example='', *args, **kwargs):
        """
        :param name: element name
        :param tag: element 'namespace:tag_name'
        :param required: flag to indicate if the element is mandatory (True by default)
        :param attributes: list of Attr objects (element attributes)
        :param children: list of Elem objects (nested elements)
        :param example: string to explain how the missing element need to be implemented
        """
        self._name = name
        self._required = required
        self._absent = absent
        self._attributes = attributes
        self._children = children
        self._errors = {}
        self._tag = tag
        self._example = example

    def validate(self, data):
        """
        :param data: (nested) object returned by pysaml2
        """
        res = { 'attrs': {}, 'children': {}, 'errors': {} }
        if self._absent and data is not None:
            res['errors']['no_want_error'] = self.NO_WANT_ERROR
            self._errors.update(res['errors'])
        else:
            if self._required and data is None:
                # check if the element is required, if not provide and example
                _error_msg = self.MANDATORY_ERROR
                _example = '<br>Esempio:<br>'
                lines = self._example.splitlines()
                for line in lines:
                    _example = '{}<pre>{}</pre>'.format(_example, escape(line))
                _error_msg = '{} {}'.format(_error_msg, _example)
                res['errors']['required_error'] = _error_msg
                self._errors.update(res['errors'])
            if data:
                if isinstance(data, list):
                    # TODO: handle list elements in a clean way
                    data = data[0]
                for attribute in self._attributes:
                    _validated_attributes = attribute.validate(getattr(data, attribute._name))
                    res['attrs'][attribute.real_name] = _validated_attributes
                    if _validated_attributes['errors']:
                        self._errors.update({attribute.real_name: _validated_attributes['errors']})
                for child in self._children:
                    res['children'][child._name] = child.validate(getattr(data, child._name))
        return res


class SpidParser(object):
    """
    Parser for spid messages
    """

    def __init__(self, *args, **kwargs):
        self.schema = None

    def get_schema(self, action, binding, **kwargs):
        """
        :param binding:
        """
        _schema = None
        if action == 'login':
            required_signature = False
            if binding == BINDING_HTTP_POST:
                required_signature = True
            elif binding == BINDING_HTTP_REDIRECT:
                required_signature = False
            attribute_consuming_service_indexes = kwargs.get('attribute_consuming_service_indexes')
            receivers = kwargs.get('receivers')
            _schema = Elem(
                name='auth_request',
                tag='samlp:AuthnRequest',
                attributes=[
                    Attr('id'),
                    Attr('version', default='2.0'),
                    TimestampAttr('issue_instant', func=check_utc_date, val_converter=str_to_time),
                    Attr('destination', default=receivers),
                    Attr('force_authn', required=False),
                    Attr('attribute_consuming_service_index', default=attribute_consuming_service_indexes, required=False),
                    Attr('assertion_consumer_service_url', required=False),
                    Attr('protocol_binding', default=BINDING_HTTP_POST, required=False)
                ],
                children=[
                    Elem(
                        'subject',
                        tag='saml:Subject',
                        required=False,
                        attributes=[
                            Attr('format', default=NAMEID_FORMAT_ENTITY),
                            Attr('name_qualifier')
                        ]
                    ),
                    Elem(
                        'issuer',
                        tag='saml:Issuer',
                        example='''
                            <saml:Issuer
                                NameQualifier="http://spid.serviceprovider.it"
                                Format="{}">
                                spid-sp
                            </saml:Issuer>
                        '''.format(NAMEID_FORMAT_ENTITY),
                        attributes=[
                            Attr('format', default=NAMEID_FORMAT_ENTITY),
                            Attr('name_qualifier')
                        ],
                    ),
                    Elem(
                        'name_id_policy',
                        tag='samlp:NameIDPolicy',
                        attributes=[
                            Attr('allow_create', absent=True, required=False),
                            Attr('format', default=NAMEID_FORMAT_TRANSIENT)
                        ]
                    ),
                    Elem(
                        'conditions',
                        tag='saml:Conditions',
                        required=False,
                        attributes=[
                            Attr('not_before', func=check_utc_date),
                            Attr('not_on_or_after', func=check_utc_date)
                        ]
                    ),
                    Elem(
                        'requested_authn_context',
                        tag='saml:AuthnContext',
                        attributes=[
                            Attr('comparison', default=COMPARISONS),
                        ],
                        children=[
                            Elem(
                                'authn_context_class_ref',
                                tag='saml:AuthnContextClassRef',
                                attributes=[
                                    Attr('text', default=SPID_LEVELS)
                                ]
                            )
                        ]
                    ),
                    Elem(
                        'signature',
                        tag='ds:Signature',
                        required=required_signature,
                    ),
                    Elem(
                        'scoping',
                        tag='saml2p:Scoping',
                        required=False,
                        attributes=[
                            Attr('proxy_count', default=[0])
                        ]
                    ),
                ]
            )
        elif action == 'logout':
            _schema = Elem(
                name='logout_request',
                tag='samlp:LogoutRequest',
                attributes=[
                    Attr('id'),
                    Attr('version', default='2.0'),
                    Attr('issue_instant', func=check_utc_date),
                    Attr('destination'),
                ],
                children=[
                    Elem(
                        'issuer',
                        tag='saml:Issuer',
                        example='''
                            <saml:Issuer
                                NameQualifier="http://spid.serviceprovider.it"
                                Format="{}">
                                spid-sp
                            </saml:Issuer>
                        '''.format(NAMEID_FORMAT_ENTITY),
                        attributes=[
                            Attr('format', default=NAMEID_FORMAT_ENTITY),
                            Attr('name_qualifier')
                        ],
                    ),
                    Elem(
                        'name_id',
                        tag='saml:NameID',
                        attributes=[
                            Attr('name_qualifier'),
                            Attr('format', default=NAMEID_FORMAT_TRANSIENT)
                        ]
                    ),
                    Elem(
                        'session_index',
                        tag='samlp:SessionIndex',
                    ),
                ]
            )
        return _schema

    def parse(self, obj, action, binding, schema=None, **kwargs):
        """
        :param obj: pysaml2 object
        :param binding:
        :param schema: custom schema (None by default)
        """
        _schema = self.get_schema(action, binding, **kwargs) if schema is None else schema
        self.observer = Observer()
        self.observer.attach(_schema)
        validated = _schema.validate(obj)
        errors = self.observer.evaluate()
        return validated, errors


class BadConfiguration(Exception):
    pass


class AbstractUserManager(object):
    """
    Base User manager class to handling user objects
    """
    def get(self, uid, pwd, sp_id):
        raise NotImplementedError

    def add(self, uid, pwd, sp_id, extra={}):
        raise NotImplementedError


class JsonUserManager(AbstractUserManager):
    """
    User manager class to handling json user objects
    """
    FILE_NAME = 'users.json'

    def _load(self):
        try:
            with open(self.FILE_NAME, 'r') as fp:
                self.users = json.loads(fp.read())
        except FileNotFoundError:
            self.users = {}
            for idx, _ in enumerate(range(10)):
                _is_even = (idx % 2 == 0)
                self.users[FAKER.user_name()] = {
                    'attrs': {
                        'spidCode': FAKER.uuid4(),
                        'name': FAKER.first_name_male() if _is_even else FAKER.first_name_female(),
                        'familyName': FAKER.last_name_male() if _is_even else FAKER.last_name_female(),
                        'gender': 'M' if _is_even else 'F',
                        'birthDate': FAKER.date(),
                        'companyName': FAKER.company(),
                        'registeredOffice': FAKER.address(),
                        'email': FAKER.email()
                    },
                    'pwd': 'test',
                    'sp': None
                }
            self._save()

    def _save(self):
        with open(self.FILE_NAME, 'w') as fp:
            json.dump(self.users, fp, indent=4)

    def __init__(self, *args, **kwargs):
        self._load()

    def get(self, uid, pwd, sp_id):
        for user, _attrs in self.users.items():
            if pwd == _attrs['pwd']:
                if _attrs['sp'] is not None and _attrs['sp'] != sp_id:
                    return None, None
                return user, self.users[user]
        return None, None

    def add(self, uid, pwd, sp_id=None, extra={}):
        if uid not in self.users:
            self.users[uid] = {
                'pwd': pwd,
                'sp': sp_id,
                'attrs': extra
            }
        self._save()

    def all(self):
        return self.users


class IdpServer(object):

    ticket = {}
    responses = {}
    challenges = {}
    _binding_mapping = {
        'http-redirect': BINDING_HTTP_REDIRECT,
        'http-post': BINDING_HTTP_POST
    }
    _endpoint_types = ['single_sign_on_service', 'single_logout_service']
    _spid_levels = SPID_LEVELS
    _spid_attributes = {
        'primary': {
            'spidCode' : 'xs:string',
            'name': 'xs:string',
            'familyName': 'xs:string',
            'placeOfBirth': 'xs:string',
            'countryOfBirth': 'xs:string',
            'dateOfBirth': 'xs:date',
            'gender': 'xs:string',
            'companyName': 'xs:string',
            'registeredOffice': 'xs:string',
            'fiscalNumber': 'xs:string',
            'ivaCode': 'xs:string',
            'idCard': 'xs:string',
        },
        'secondary': {
            'mobilePhone': 'xs:string',
            'email': 'xs:string',
            'address': 'xs:string',
            'expirationDate': 'xs:date',
            'digitalAddress': 'xs:string' # PEC
        }
    }
    CHALLENGES_TIMEOUT = 30 # seconds
    SAML_VERSION = '2.0'

    def __init__(self, app, config, *args, **kwargs):
        """
        :param app: Flask instance
        :param config: dictionary containing the configuration
        :param args:
        :param kwargs:
        """
        # bind Flask app
        self.app = app
        self.user_manager = JsonUserManager()
        # setup
        self._config = config
        self.app.secret_key = 'sosecret'
        handler = RotatingFileHandler('spid.log', maxBytes=500000, backupCount=1)
        self.app.logger.addHandler(handler)
        self._prepare_server()
        self.spid_parser = SpidParser()

    @property
    def _mode(self):
        return 'https' if self._config.get('https', False) else 'http'

    def _idp_config(self):
        """
        Process pysaml2 configuration
        """
        key_file_path = self._config.get('key_file')
        cert_file_path = self._config.get('cert_file')
        metadata = self._config.get('metadata')
        metadata = metadata if metadata else []
        if metadata:
            for typ in ['local', 'remote']:
                if metadata.get(typ) is None:
                    metadata[typ] = []
        existing_key = os.path.isfile(key_file_path) if key_file_path else None
        existing_cert = os.path.isfile(cert_file_path) if cert_file_path else None
        if not existing_key:
            raise BadConfiguration('Chiave privata dell\'IdP di test non trovata: {} non trovato'.format(key_file_path))
        if not existing_cert:
            raise BadConfiguration('Certificato dell\'IdP di test non trovato: {} non trovato'.format(cert_file_path))
        self.entity_id = self._config.get('hostname')
        if not self.entity_id:
            self.entity_id = self._config.get('host')
        self.entity_id = '{}://{}'.format(self._mode, self.entity_id)
        port = self._config.get('port')
        if port:
            self.entity_id = '{}:{}'.format(self.entity_id, port)
        idp_conf = {
            "entityid": self.entity_id,
            "description": "Spid Test IdP",
            "service": {
                "idp": {
                    "name": "Spid Testenv",
                    "endpoints": {
                        "single_sign_on_service": [
                        ],
                        "single_logout_service": [
                        ],
                    },
                    "policy": {
                        "default": {
                            "name_form": NAME_FORMAT_BASIC,
                        },
                    },
                    "name_id_format": [
                        NAMEID_FORMAT_TRANSIENT,
                    ]
                },
            },
            "debug": 1,
            "key_file": self._config.get('key_file'),
            "cert_file": self._config.get('cert_file'),
            "metadata": metadata,
            "logger": {
                "rotating": {
                    "filename": "idp.log",
                    "maxBytes": 500000,
                    "backupCount": 1,
                },
                "loglevel": "debug",
            }
        }
        # setup services url
        for _service_type in self._endpoint_types:
            endpoint = self._config['endpoints'][_service_type]
            idp_conf['service']['idp']['endpoints'][_service_type].append(
                ('{}{}'.format(self.entity_id, endpoint), BINDING_HTTP_REDIRECT)
            )
            idp_conf['service']['idp']['endpoints'][_service_type].append(
                ('{}{}'.format(self.entity_id, endpoint), BINDING_HTTP_POST)
            )
        return idp_conf

    def _setup_app_routes(self):
        """
        Setup Flask routes
        """
        # Setup SSO and SLO endpoints
        endpoints = self._config.get('endpoints')
        if endpoints:
            for ep_type in self._endpoint_types:
                _url = endpoints.get(ep_type)
                if _url:
                    if not _url.startswith('/'):
                        raise BadConfiguration('Errore nella configurazione delle url, i path devono essere relativi ed iniziare con "/" (slash) - url {}'.format(_url)
                    )
                    for _binding in self._binding_mapping.keys():
                        self.app.add_url_rule(_url, '{}_{}'.format(ep_type, _binding), getattr(self, ep_type), methods=['GET',])
        self.app.add_url_rule('/', 'index', self.index, methods=['GET'])
        self.app.add_url_rule('/login', 'login', self.login, methods=['POST', 'GET',])
        # Endpoint for user add action
        self.app.add_url_rule('/users', 'users', self.users, methods=['GET', 'POST',])
        self.app.add_url_rule('/continue-response', 'continue_response', self.continue_response, methods=['POST',])
        self.app.add_url_rule('/metadata', 'metadata', self.metadata, methods=['POST', 'GET'])

    def _prepare_server(self):
        """
        Setup server
        """
        self.idp_config = Saml2Config()
        self.BASE = '{}://{}:{}'.format(self._mode, self._config.get('host'), self._config.get('port'))
        if 'entityid' not in self._config:
            # as fallback for entityid use host:port string
            self._config['entityid'] = self.BASE
        self.idp_config.load(cnf=self._idp_config())
        self.server = SpidServer(config=self.idp_config)
        self._setup_app_routes()
        # setup custom methods in order to
        # prepare the login form and verify the challenge (optional)
        # for every spid level (1-2-3)
        self.authn_broker = AuthnBroker()
        for index, _level in enumerate(self._spid_levels):
            self.authn_broker.add(
                authn_context_class_ref(_level),
                getattr(self, '_verify_spid_{}'.format(index + 1))
            )

    def _verify_spid_1(self, verify=False, **kwargs):
        self.app.logger.debug('spid level 1 - verifica ({})'.format(verify))
        return self._verify_spid(1, verify, **kwargs)

    def _verify_spid_2(self, verify=False, **kwargs):
        self.app.logger.debug('spid level 2 - verifica ({})'.format(verify))
        return self._verify_spid(2, verify, **kwargs)

    def _verify_spid_3(self, verify=False, **kwargs):
        self.app.logger.debug('spid level 3 - verifica ({})'.format(verify))
        return self._verify_spid(3, verify, **kwargs)

    def _verify_spid(self, level=1, verify=False, **kwargs):
        """
        :param level: integer, SPID level
        :param verify: boolean, if True verify spid extra challenge (otp etc.), if False prepare the challenge
        :param kwargs: dictionary, extra arguments
        """
        if verify:
            # Verify the challenge
            if level == 2:
                # spid level 2
                otp = kwargs.get('data').get('otp')
                key = kwargs.get('key')
                if key and key not in self.challenges or not otp:
                    return False
                total_seconds = (datetime.now() - self.challenges[key][1]).total_seconds()
                # Check that opt value is equal and not expired
                if self.challenges[key][0] != otp or total_seconds > self.CHALLENGES_TIMEOUT:
                    del self.challenges[key]
                    return False
            return True
        else:
            # Prepare the challenge
            if level == 2:
                # spid level 2
                # very simple otp implementation, while opt is a random 6 digits string
                # with a lifetime setup in the server instance
                key = kwargs.get('key')
                otp = ''.join(random.choice(string.digits) for _ in range(6))
                self.challenges[key] = [otp, datetime.now()]
                extra_challenge = '<span>Otp ({})</span><input type="text" name="otp" />'.format(otp)
            else:
                extra_challenge = ''
            return extra_challenge

    def unpack_args(self, elems):
        """
        Unpack arguments from request
        """
        return dict([(k, v) for k, v in elems.items()])

    def _raise_error(self, msg, extra=None):
        """
        Raise some error using 'abort' function from Flask

        :param msg: string for error type
        :param extra: optional string for error details
        """

        abort(
            Response(
               render_template(
                    "error.html",
                    **{'msg': msg, 'extra': extra or ""}
                ),
                200
            )
        )

    def _check_spid_restrictions(self, msg, action, binding, **kwargs):
        parsed_msg, errors = self.spid_parser.parse(msg.message, action, binding, **kwargs)
        self.app.logger.debug('parsed authn_request: {}'.format(parsed_msg))
        return parsed_msg, errors

    def _store_request(self, authnreq):
        """
        Store authnrequest in a dictionary

        :param authnreq: authentication request string
        """
        self.app.logger.debug('store_request: {}'.format(authnreq))
        key = sha1(authnreq.xmlstr).hexdigest()
        # store the AuthnRequest
        self.ticket[key] = authnreq
        return key

    def _handle_errors(self, errors, xmlstr):
        _escaped_xml = escape(prettify_xml(xmlstr.decode()))
        rendered_error_response = render_template_string(
            spid_error_table,
            **{
                'lines': _escaped_xml.splitlines(),
                'errors': errors
                }
            )
        return rendered_error_response

    def single_sign_on_service(self):
        """
        Process Http-Redirect or Http-POST request

        :param request: Flask request object
        """
        self.app.logger.info("Http-Redirect")
        # Unpack parameters
        saml_msg = self.unpack_args(request.args)
        try:
            _key = session['request_key']
            req_info = self.ticket[_key]
        except KeyError as e:
            try:
                binding = self._get_binding('single_sign_on_service', request)
                # Parse AuthnRequest
                if 'SAMLRequest' not in saml_msg:
                    self._raise_error('Parametro SAMLRequest assente.')
                req_info = self.server.parse_authn_request(
                    saml_msg['SAMLRequest'],
                    binding
                )
                authn_req = req_info.message
                extra = {}
                sp_id = authn_req.issuer.text
                issuer_name = authn_req.issuer.text
                # TODO: refactor a bit fetching this kind of data from pysaml2
                acss = self.server.metadata.assertion_consumer_service(sp_id, authn_req.protocol_binding)
                acss_indexes = [str(el.get('index')) for el in acss]
                extra['attribute_consuming_service_indexes'] = acss_indexes
                extra['receivers'] = req_info.receiver_addrs
                _, errors = self._check_spid_restrictions(req_info, 'login', binding, **extra)
            except UnknownSystemEntity as err:
                self.app.logger.debug(str(err))
                self._raise_error('entity ID {} non registrato.'.format(issuer_name))

            if errors:
                return self._handle_errors(errors, req_info.xmlstr)

            if not req_info:
                self._raise_error('Processo di parsing del messaggio fallito.')

            self.app.logger.debug('AuthnRequest: {}'.format(authn_req))
            # Check if it is signed
            if "SigAlg" in saml_msg and "Signature" in saml_msg:
                # Signed request
                self.app.logger.debug('Messaggio SAML firmato.')
                try:
                    _certs = self.server.metadata.certs(
                        issuer_name,
                        "any",
                        "signing"
                    )
                except KeyError:
                    self._raise_error('entity ID {} non registrato, impossibile ricavare un certificato valido.'.format(issuer_name))
                verified_ok = False
                for cert in _certs:
                    self.app.logger.debug(
                        'security backend: {}'.format(self.server.sec.sec_backend.__class__.__name__)
                    )
                    # Check signature
                    if verify_redirect_signature(saml_msg, self.server.sec.sec_backend,
                                                    cert):
                        verified_ok = True
                        break
                if not verified_ok:
                    self._raise_error('Verifica della firma del messaggio fallita.')
            else:
                self._raise_error('Messaggio SAML non firmato.')
            # Perform login
            key = self._store_request(req_info)
            relay_state = saml_msg.get('RelayState', '')
            session['request_key'] = key
            session['relay_state'] = relay_state
        return redirect(url_for('login'))

    def _get_binding(self, endpoint_type, request):
        try:
            endpoint = request.endpoint
            binding = endpoint.split('{}_'.format(endpoint_type))[1]
            return self._binding_mapping.get(binding)
        except IndexError:
            pass

    @property
    def _spid_main_fields(self):
        """
        Returns a list of spid main attributes
        """
        return self._spid_attributes['primary'].keys()

    @property
    def _spid_secondary_fields(self):
        """
        Returns a list of spid secondary attributes
        """
        return self._spid_attributes['secondary'].keys()

    def users(self):
        """
        Add user endpoint
        """
        spid_main_fields = self._spid_main_fields
        spid_secondary_fields = self._spid_secondary_fields
        rendered_form = render_template(
            "users.html",
            **{
                'action': '/users',
                'primary_attributes': spid_main_fields,
                'secondary_attributes': spid_secondary_fields,
                'users': self.user_manager.all(),
                'sp_list': self.server.metadata.service_providers()
            }
        )
        if request.method == 'GET':
            return rendered_form, 200
        elif request.method == 'POST':
            username = request.form.get('username')
            password = request.form.get('password')
            sp = request.form.get('service_provider')
            if not username or not password:
                abort(400)
            extra = {}
            for spid_field in spid_main_fields:
                spid_value = request.form.get(spid_field)
                if spid_value:
                    extra[spid_field] = spid_value
            for spid_field in spid_secondary_fields:
                spid_value = request.form.get(spid_field)
                if spid_value:
                    extra[spid_field] = spid_value
            self.user_manager.add(username, password, sp, extra)
        return 'Added a new user', 200

    def index(self):
        rendered_form = render_template(
            "home.html",
            **{
                'sp_list': [{"name": sp, "spId": sp} for sp in self.server.metadata.service_providers()],
            }
        )
        return rendered_form, 200
    def login(self):
        """
        Login endpoint (verify user credentials)
        """
        key = session['request_key'] if 'request_key' in session else None
        relay_state = session['relay_state'] if 'relay_state' in session else ''
        self.app.logger.debug('Request key: {}'.format(key))
        if key and key in self.ticket:
            authn_request = self.ticket[key]
            sp_id = authn_request.message.issuer.text
            destination = None
            if authn_request.message.attribute_consuming_service_index is not None:
                acss = self.server.metadata.assertion_consumer_service(sp_id, authn_request.message.protocol_binding)
                for acs in acss:
                    if acs.get('index') == authn_request.message.attribute_consuming_service_index:
                        destination = acs.get('location')
                        break
                self.app.logger.debug('AssertionConsumingServiceIndex Location: {}'.format(destination))
            if destination is None:
                destination = authn_request.message.assertion_consumer_service_url
                self.app.logger.debug('AssertionConsumerServiceUrl: {}'.format(destination))
            if destination is None:
                self._raise_error(
                    'Impossibile ricavare l\'url di risposta',
                    'Verificare la presenza e la correttezza dell\'AssertionConsumerServiceIndex, o in alternativa della coppia di attributi AssertionConsumerServiceURL e ProtocolBinding'
                )
            spid_level = authn_request.message.requested_authn_context.authn_context_class_ref[0].text
            authn_info = self.authn_broker.pick(authn_request.message.requested_authn_context)
            callback, reference = authn_info[0]
            if request.method == 'GET':
                # inject extra data in form login based on spid level
                extra_challenge = callback(**{'key': key})
                rendered_form = render_template(
                    'login.html',
                    **{
                        'action': url_for('login'),
                        'request_key': key,
                        'relay_state': relay_state,
                        'extra_challenge': extra_challenge
                    }
                )
                return rendered_form, 200
            # verify optional challenge based on spid level
            verified = callback(verify=True, **{'key': key, 'data': request.form})
            if verified:
                # verify user credentials
                user_id, user = self.user_manager.get(
                    request.form['username'],
                    request.form['password'],
                    sp_id
                )
                if user_id is not None:
                    # setup response
                    attribute_statement_on_response = self._config.get('attribute_statement_on_response')
                    identity = user['attrs']
                    AUTHN = {
                        "class_ref": spid_level,
                        "authn_auth": spid_level
                    }
                    _data = dict(
                        identity=identity, userid=user_id,
                        in_response_to=authn_request.message.id,
                        destination=destination,
                        sp_entity_id=sp_id,
                        authn=AUTHN, issuer=self.server.config.entityid,
                        sign_alg=SIGN_ALG,
                        digest_alg=DIGEST_ALG,
                        sign_assertion=True
                    )
                    response = self.server.create_authn_response(
                        **_data
                    )
                    self.app.logger.debug('Response: \n{}'.format(response))
                    http_args = self.server.apply_binding(
                        BINDING_HTTP_POST,
                        response,
                        destination,
                        response=True,
                        sign=True,
                        relay_state=relay_state
                    )
                    # Setup confirmation page data
                    ast = Assertion(identity)
                    policy = self.server.config.getattr("policy", "idp")
                    ast.acs = self.server.config.getattr("attribute_converters", "idp")
                    res = ast.apply_policy(sp_id, policy, self.server.metadata)
                    attrs = res.keys()
                    attrs_list = ''
                    for _attr in attrs:
                        attrs_list = '{}<tr><td>{}</td></tr>'.format(attrs_list, _attr)
                    self.responses[key] = http_args['data']
                    rendered_response = render_template(
                        'confirm.html',
                        **{
                            'destination_service': sp_id,
                            'lines':  escape(prettify_xml(response)).splitlines(),
                            'attrs': attrs,
                            'action': '/continue-response',
                            'request_key': key
                        }
                    )
                    return rendered_response, 200
        return render_template('403.html'), 403

    def continue_response(self):
        key = request.form['request_key']
        if key and key in self.ticket and key in self.responses:
            return self.responses[key], 200
        return render_template('403.html'), 403

    def single_logout_service(self):
        """
        SLO endpoint

        :param binding: 'redirect' is http-redirect, 'post' is http-post binding
        """

        self.app.logger.debug("req: '%s'", request)
        saml_msg = self.unpack_args(request.args)
        _binding = self._get_binding('single_logout_service', request)
        req_info = self.server.parse_logout_request(saml_msg['SAMLRequest'], _binding)
        msg = req_info.message
        _, errors = self._check_spid_restrictions(req_info, 'logout', _binding)
        if errors:
            return self._handle_errors(errors, req_info.xmlstr)
        response = self.server.create_logout_response(
            msg, [BINDING_HTTP_POST, BINDING_HTTP_REDIRECT],
            sign_alg=SIGN_ALG,
            digest_alg=DIGEST_ALG,
            sign=True
        )
        self.app.logger.debug('Response: \n{}'.format(response))
        binding, destination = self.server.pick_binding(
            "single_logout_service",
            [BINDING_HTTP_POST, BINDING_HTTP_REDIRECT], "spsso",
            req_info
        )
        http_args = self.server.apply_binding(
            binding,
            "%s" % response, destination, response=True, sign=True
        )
        if binding == BINDING_HTTP_POST:
            return http_args['data'], 200
        elif binding == BINDING_HTTP_REDIRECT:
            headers = dict(http_args['headers'])
            location = headers.get('Location')
            if location:
                return redirect(location)
        abort(400)

    def metadata(self):
        metadata = create_metadata_string(
            __file__,
            self.server.config,
        )
        return Response(metadata, mimetype='text/xml')

    @property
    def _wsgiconf(self):
        _cnf = {
            'host': self._config.get('host', '0.0.0.0'),
            'port': self._config.get('port', '8000'),
            'debug': self._config.get('debug', True),
        }
        if self._config.get('https', False):
            key = self._config.get('https_key_file')
            cert = self._config.get('https_cert_file')
            if not key or not cert:
                raise KeyError('Errore modalità https: Chiave e/o certificato assenti!')
            _cnf['ssl_context'] = (cert, key,)
        return _cnf

    def start(self):
        """
        Start the server instance
        """
        self.app.run(
            **self._wsgiconf
        )


def _get_config(f_name, f_type='yaml'):
    """
    Read server configuration from a json file
    """
    with open(f_name, 'r') as fp:
        if f_type == 'yaml':
            return yaml.load(fp)
        elif f_type == 'json':
            return json.loads(fp.read())


if __name__ == '__main__':
    parser = argparse.ArgumentParser()
    parser.add_argument('-p', dest='path', help='Path to configuration file.', default='./config.yaml')
    parser.add_argument('-ct', dest='configuration_type', help='Configuration type [yaml|json]', default='yaml')
    args = parser.parse_args()
    # Init server
    config = _get_config(args.path, args.configuration_type)
    try:
        os.environ['FLASK_ENV'] = 'development'
        server = IdpServer(app=Flask(__name__, static_url_path='/static'), config=config)
        # Start server
        server.start()
    except BadConfiguration as e:
        print(e)<|MERGE_RESOLUTION|>--- conflicted
+++ resolved
@@ -10,12 +10,8 @@
 import os.path
 import random
 import string
-<<<<<<< HEAD
 from datetime import datetime, timedelta
-=======
-from datetime import datetime
 from faker import Faker
->>>>>>> 535bed0c
 from hashlib import sha1, sha512
 from logging.handlers import RotatingFileHandler
 
